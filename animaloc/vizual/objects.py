--- conflicted
+++ resolved
@@ -61,13 +61,8 @@
     )-> PIL.Image.Image:
 
     draw = ImageDraw.Draw(image)
-<<<<<<< HEAD
     try:
-        font = ImageFont.truetype("segoeui.ttf", size=font_size)
-    except IOError:
-        font = ImageFont.load_default()
-=======
-
+    
     # Try multiple fonts in order of preference
     font_candidates = [
         "segoeui.ttf",  # Windows
@@ -93,7 +88,8 @@
         except:
             # Last resort: use PIL's built-in default
             font = ImageFont.load_default()
->>>>>>> b870894d
+    except IOError:
+        font = ImageFont.load_default()
 
     l, t, r, b = draw.textbbox(position, text, font=font)
     draw.rectangle((l-5, t-5, r+5, b+5), fill='white')
